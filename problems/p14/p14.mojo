from sys import sizeof, argv
from testing import assert_equal
from gpu.host import DeviceContext

# ANCHOR: naive_matmul
from gpu import thread_idx, block_idx, block_dim, barrier
from layout import Layout, LayoutTensor
from layout.tensor_builder import LayoutTensorBuild as tb


alias TPB = 3
alias SIZE = 2
alias BLOCKS_PER_GRID = (1, 1)
alias THREADS_PER_BLOCK = (TPB, TPB)
alias dtype = DType.float32
alias layout = Layout.row_major(SIZE, SIZE)


fn naive_matmul[
    layout: Layout, size: Int
](
    output: LayoutTensor[mut=False, dtype, layout],
    a: LayoutTensor[mut=False, dtype, layout],
    b: LayoutTensor[mut=False, dtype, layout],
):
    row = block_dim.y * block_idx.y + thread_idx.y
    col = block_dim.x * block_idx.x + thread_idx.x
    # FILL ME IN (roughly 6 lines)
    if row < size and col < size:
        var val: output.element_type = 0
        @parameter
        for i in range(size):
            val += a[row, i] * b[i, col]
        
        output[row, col] = val


# ANCHOR_END: naive_matmul


# ANCHOR: single_block_matmul
fn single_block_matmul[
    layout: Layout, size: Int
](
    output: LayoutTensor[mut=False, dtype, layout],
    a: LayoutTensor[mut=False, dtype, layout],
    b: LayoutTensor[mut=False, dtype, layout],
):
    row = block_dim.y * block_idx.y + thread_idx.y
    col = block_dim.x * block_idx.x + thread_idx.x
    local_row = thread_idx.y
    local_col = thread_idx.x
    # FILL ME IN (roughly 12 lines)
    var shared_a = tb[dtype]().row_major[size, size]().shared().alloc()
    var shared_b = tb[dtype]().row_major[size, size]().shared().alloc()
    if local_row < size and local_col < size:
        shared_a[local_row, local_col] = a[row, col]
    elif local_col < size:
        shared_b[0, local_col] = b[0, local_col]
    elif local_row < size:
        shared_b[1, local_row] = b[1, local_row]
    barrier()

    if local_row < size and local_col < size:
        var val: output.element_type = 0
        @parameter
        for i in range(size):
            val += shared_a[local_row, i] * shared_b[i, local_col]
        
        output[local_row, local_col] = val



# ANCHOR_END: single_block_matmul

# ANCHOR: matmul_tiled
alias SIZE_TILED = 9
alias BLOCKS_PER_GRID_TILED = (3, 3)  # each block convers 3x3 elements
alias THREADS_PER_BLOCK_TILED = (TPB, TPB)
alias layout_tiled = Layout.row_major(SIZE_TILED, SIZE_TILED)


fn matmul_tiled[
    layout: Layout, size: Int
](
    output: LayoutTensor[mut=False, dtype, layout],
    a: LayoutTensor[mut=False, dtype, layout],
    b: LayoutTensor[mut=False, dtype, layout],
):
    local_row = thread_idx.y
    local_col = thread_idx.x
    tiled_row = block_idx.y * TPB + thread_idx.y
    tiled_col = block_idx.x * TPB + thread_idx.x
    # FILL ME IN (roughly 20 lines)
    var shared_a = tb[dtype]().row_major[TPB, size]().shared().alloc().fill(0)
    var shared_b = tb[dtype]().row_major[size, TPB]().shared().alloc().fill(0)

    for k in range((size + TPB - 1) // TPB):
        if tiled_row < size and local_col + k * TPB < size: 
            shared_a[local_row, local_col + k * TPB] = a[tiled_row, local_col + k * TPB]
        
        if tiled_col < size and local_row + k * TPB < size:
            shared_b[local_row + k * TPB, local_col] = b[local_row + k * TPB, tiled_col]
    barrier()

    if tiled_row < size and tiled_col < size:
        var accu: output.element_type = 0
        @parameter
        for k in range(size):
            accu += shared_a[local_row, k] * shared_b[k, local_col]

        output[tiled_row, tiled_col] = accu

# ANCHOR_END: matmul_tiled

def main():
    with DeviceContext() as ctx:
<<<<<<< HEAD
        if len(argv()) != 2 or argv()[1] not in ["--naive", "--single-block", "--tiled"]:
            raise Error("Expected one argument: '--naive', '--single-block', or '--tiled'")
=======
        if len(argv()) != 2 or argv()[1] not in [
            "--simple",
            "--single-block",
            "--tiled",
        ]:
            raise Error(
                "Expected one argument: '--simple', '--single-block', or"
                " '--tiled'"
            )
>>>>>>> 00e56fed
        size = SIZE_TILED if argv()[1] == "--tiled" else SIZE
        out = ctx.enqueue_create_buffer[dtype](size * size).enqueue_fill(0)
        inp1 = ctx.enqueue_create_buffer[dtype](size * size).enqueue_fill(0)
        inp2 = ctx.enqueue_create_buffer[dtype](size * size).enqueue_fill(0)
        expected = ctx.enqueue_create_host_buffer[dtype](
            size * size
        ).enqueue_fill(0)
        with inp1.map_to_host() as inp1_host, inp2.map_to_host() as inp2_host:
            for row in range(size):
                for col in range(size):
                    val = row * size + col
                    # row major: placing elements row by row
                    inp1_host[row * size + col] = val
                    inp2_host[row * size + col] = Float32(2.0) * val

            # inp1 @ inp2.T
            for i in range(size):
                for j in range(size):
                    for k in range(size):
                        expected[i * size + j] += (
                            inp1_host[i * size + k] * inp2_host[k * size + j]
                        )

        out_tensor = LayoutTensor[mut=False, dtype, layout](out.unsafe_ptr())
        a_tensor = LayoutTensor[mut=False, dtype, layout](inp1.unsafe_ptr())
        b_tensor = LayoutTensor[mut=False, dtype, layout](inp2.unsafe_ptr())

        if argv()[1] == "--naive":
            ctx.enqueue_function[naive_matmul[layout, SIZE]](
                out_tensor,
                a_tensor,
                b_tensor,
                grid_dim=BLOCKS_PER_GRID,
                block_dim=THREADS_PER_BLOCK,
            )
        elif argv()[1] == "--single-block":
            ctx.enqueue_function[single_block_matmul[layout, SIZE]](
                out_tensor,
                a_tensor,
                b_tensor,
                grid_dim=BLOCKS_PER_GRID,
                block_dim=THREADS_PER_BLOCK,
            )
        elif argv()[1] == "--tiled":
            # Need to update the layout of the tensors to the tiled layout
            out_tensor_tiled = LayoutTensor[mut=False, dtype, layout_tiled](
                out.unsafe_ptr()
            )
            a_tensor_tiled = LayoutTensor[mut=False, dtype, layout_tiled](
                inp1.unsafe_ptr()
            )
            b_tensor_tiled = LayoutTensor[mut=False, dtype, layout_tiled](
                inp2.unsafe_ptr()
            )

            ctx.enqueue_function[matmul_tiled[layout_tiled, SIZE_TILED]](
                out_tensor_tiled,
                a_tensor_tiled,
                b_tensor_tiled,
                grid_dim=BLOCKS_PER_GRID_TILED,
                block_dim=THREADS_PER_BLOCK_TILED,
            )

        ctx.synchronize()

        with out.map_to_host() as out_host:
            print("out:", out_host)
            print("expected:", expected)
            for col in range(size):
                for row in range(size):
                    assert_equal(
                        out_host[col * size + row], expected[col * size + row]
                    )<|MERGE_RESOLUTION|>--- conflicted
+++ resolved
@@ -115,20 +115,15 @@
 
 def main():
     with DeviceContext() as ctx:
-<<<<<<< HEAD
-        if len(argv()) != 2 or argv()[1] not in ["--naive", "--single-block", "--tiled"]:
-            raise Error("Expected one argument: '--naive', '--single-block', or '--tiled'")
-=======
         if len(argv()) != 2 or argv()[1] not in [
-            "--simple",
+            "--naive",
             "--single-block",
             "--tiled",
         ]:
             raise Error(
-                "Expected one argument: '--simple', '--single-block', or"
+                "Expected one argument: '--naive', '--single-block', or"
                 " '--tiled'"
             )
->>>>>>> 00e56fed
         size = SIZE_TILED if argv()[1] == "--tiled" else SIZE
         out = ctx.enqueue_create_buffer[dtype](size * size).enqueue_fill(0)
         inp1 = ctx.enqueue_create_buffer[dtype](size * size).enqueue_fill(0)
